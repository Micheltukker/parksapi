--- conflicted
+++ resolved
@@ -59,11 +59,10 @@
   HolidayPark,
 } from './parks/plopsaland/plopsa.js';
 import {
-<<<<<<< HEAD
   Bellewaerde,
   WalibiHolland,
 } from './parks/bellewaerde/bellewaerde.js';
-=======
+import {
   Liseberg,
 } from './parks/liseberg/liseberg.js';
 import {
@@ -79,7 +78,6 @@
   ValleyFair,
   WorldsOfFun,
 } from './parks/te2/te2.js';
->>>>>>> 76b13f57
 
 export default {
   destinations: {
@@ -112,10 +110,8 @@
     SilverDollarCity,
     Plopsaland,
     HolidayPark,
-<<<<<<< HEAD
     Bellewaerde,
     WalibiHolland,
-=======
     HeidePark,
     Liseberg,
     CedarPoint,
@@ -129,6 +125,5 @@
     MichigansAdventure,
     ValleyFair,
     WorldsOfFun,
->>>>>>> 76b13f57
   },
 };